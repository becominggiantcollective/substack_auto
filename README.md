--- conflicted
+++ resolved
@@ -302,15 +302,12 @@
 │   │   └── settings.py            # Configuration management
 │   └── main.py                    # Main orchestrator
 ├── tests/
-<<<<<<< HEAD
 │   ├── test_substack_auto.py      # Core test suite
 │   └── test_agents.py             # Agent tests (CrewAI & SEO)
-=======
 │   ├── test_substack_auto.py      # Main test suite
 │   └── test_fact_checker_agent.py # Fact-checker tests
 ├── docs/
 │   └── fact_checker_agent.md      # Fact-checker documentation
->>>>>>> 688824f5
 ├── cli.py                         # Command-line interface
 ├── demo.py                        # Interactive demonstration
 ├── generated_content/             # Output directory (created automatically)
